--- conflicted
+++ resolved
@@ -99,30 +99,18 @@
 	fmt.Printf("Replay cwd = %v\n", cwd)
 	fp, err := os.OpenFile(path, os.O_RDONLY, os.ModePerm)
 	if err != nil {
-<<<<<<< HEAD
 		panic(err)
-=======
-		return
->>>>>>> a8305d00
 	}
 	defer fp.Close()
 	scanner := bufio.NewScanner(fp)
 	for {
 		callp := readCompilerCall(scanner)
 		if callp == nil {
-<<<<<<< HEAD
 			goto farewell
 		}
 		ok = replayCall(callp)
 		if !ok {
 			goto farewell
-=======
-			return
-		}
-		ok = replayCall(callp)
-		if !ok {
-			return
->>>>>>> a8305d00
 		}
 	}
 	ok = true
